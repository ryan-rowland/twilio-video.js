--- conflicted
+++ resolved
@@ -9,14 +9,9 @@
   setBitrateParameters,
   setCodecPreferences,
   setSimulcast,
-<<<<<<< HEAD
-  unifiedPlanFilterLocalCodecs,
-  unifiedPlanRewriteNewTrackIds,
-  unifiedPlanRewriteTrackIds
-=======
   unifiedPlanAddOrRewriteNewTrackIds,
-  unifiedPlanAddOrRewriteTrackIds
->>>>>>> 6ecaa713
+  unifiedPlanAddOrRewriteTrackIds,
+  unifiedPlanFilterLocalCodecs
 } = require('../../../../../lib/util/sdp');
 
 const { makeSdpForSimulcast, makeSdpWithTracks } = require('../../../../lib/mocksdp');
@@ -493,25 +488,47 @@
   });
 });
 
-<<<<<<< HEAD
-describe('unifiedPlanRewriteNewTrackIds', () => {
-  it('should rewrite Track IDs with the IDs of MediaStreamTracks associated with unassigned RTCRtpTransceivers', () => {
-    const sdp = makeSdpWithTracks('unified', {
-      audio: ['foo', 'bar'],
-      video: ['baz', 'zee']
-    });
-    const newTrackIdsByKind = new Map([['audio', ['yyy']], ['video', ['zzz']]]);
-    const newSdp = unifiedPlanRewriteNewTrackIds(sdp, newTrackIdsByKind);
-    const trackIdAndKinds = getMediaSections(newSdp).map(section => [
-      section.match(/^a=msid:.+ (.+)/m)[1],
-      section.match(/^m=(audio|video)/)[1]
-    ]);
-    assert.deepEqual(trackIdAndKinds, [
-      ['foo', 'audio'],
-      ['yyy', 'audio'],
-      ['baz', 'video'],
-      ['zzz', 'video']
-    ]);
+describe('unifiedPlanAddOrRewriteNewTrackIds', () => {
+  [true, false].forEach(withAppData => {
+    context(`when the Unified Plan SDP ${withAppData ? 'has' : 'does not have'} MediaStreamTrack IDs in a=msid: lines`, () => {
+      it('should rewrite Track IDs with the IDs of MediaStreamTracks associated with unassigned RTCRtpTransceivers', () => {
+        const sdp = makeSdpWithTracks('unified', {
+          audio: ['foo', 'bar'],
+          video: ['baz', 'zee']
+        }, null, null, withAppData);
+        const activeMidsToTrackIds = new Map([['mid_baz', 'baz']]);
+        const newTrackIdsByKind = new Map([['audio', ['xxx', 'yyy']], ['video', ['zzz']]]);
+        const newSdp = unifiedPlanAddOrRewriteNewTrackIds(sdp, activeMidsToTrackIds, newTrackIdsByKind);
+        const msAttrsAndKinds = getMediaSections(newSdp).map(section => [
+          section.match(/^a=msid:(.+)/m)[1],
+          section.match(/^m=(audio|video)/)[1]
+        ]);
+        assert.deepEqual(msAttrsAndKinds, [
+          ['- xxx', 'audio'],
+          ['- yyy', 'audio'],
+          [withAppData ? '- baz' : '-', 'video'],
+          ['- zzz', 'video']
+        ]);
+      });
+    });
+  });
+});
+
+describe('unifiedPlanAddOrRewriteTrackIds', () => {
+  [true, false].forEach(withAppData => {
+    context(`when the Unified Plan SDP ${withAppData ? 'has' : 'does not have'} MediaStreamTrack IDs in a=msid: lines`, () => {
+      it('should rewrite Track IDs with the IDs of MediaStreamTracks associated with RTCRtpTransceivers', () => {
+        const sdp = makeSdpWithTracks('unified', { audio: ['foo'], video: ['bar'] }, null, null, withAppData);
+        const midsToTrackIds = new Map([['mid_foo', 'baz'], ['mid_bar', 'zee']]);
+        const newSdp = unifiedPlanAddOrRewriteTrackIds(sdp, midsToTrackIds);
+        const sections = getMediaSections(newSdp);
+        midsToTrackIds.forEach((trackId, mid) => {
+          const section = sections.find(section => new RegExp(`^a=mid:${mid}$`, 'm').test(section));
+          assert.equal(section.match(/^a=msid:.+ (.+)$/m)[1], trackId);
+          assert.equal(section.match(/^a=ssrc:.+ msid:.+ (.+)$/m)[1], trackId);
+        });
+      });
+    });
   });
 });
 
@@ -819,63 +836,6 @@
   });
 });
 
-describe('unifiedPlanRewriteTrackIds', () => {
-  it('should rewrite Track IDs with the IDs of MediaStreamTracks associated with recycled RTCRtpTransceivers', () => {
-    const sdp = makeSdpWithTracks('unified', { audio: ['foo'], video: ['bar'] });
-    const midsToTrackIds = new Map([['mid_foo', 'baz'], ['mid_bar', 'zee']]);
-    const newSdp = unifiedPlanRewriteTrackIds(sdp, midsToTrackIds);
-    const sections = getMediaSections(newSdp);
-    midsToTrackIds.forEach((trackId, mid) => {
-      const section = sections.find(section => new RegExp(`^a=mid:${mid}$`, 'm').test(section));
-      assert.equal(section.match(/^a=msid:.+ (.+)$/m)[1], trackId);
-      assert.equal(section.match(/^a=ssrc:.+ msid:.+ (.+)$/m)[1], trackId);
-=======
-describe('unifiedPlanAddOrRewriteNewTrackIds', () => {
-  [true, false].forEach(withAppData => {
-    context(`when the Unified Plan SDP ${withAppData ? 'has' : 'does not have'} MediaStreamTrack IDs in a=msid: lines`, () => {
-      it('should rewrite Track IDs with the IDs of MediaStreamTracks associated with unassigned RTCRtpTransceivers', () => {
-        const sdp = makeSdpWithTracks('unified', {
-          audio: ['foo', 'bar'],
-          video: ['baz', 'zee']
-        }, null, null, withAppData);
-        const activeMidsToTrackIds = new Map([['mid_baz', 'baz']]);
-        const newTrackIdsByKind = new Map([['audio', ['xxx', 'yyy']], ['video', ['zzz']]]);
-        const newSdp = unifiedPlanAddOrRewriteNewTrackIds(sdp, activeMidsToTrackIds, newTrackIdsByKind);
-        const msAttrsAndKinds = getMediaSections(newSdp).map(section => [
-          section.match(/^a=msid:(.+)/m)[1],
-          section.match(/^m=(audio|video)/)[1]
-        ]);
-        assert.deepEqual(msAttrsAndKinds, [
-          ['- xxx', 'audio'],
-          ['- yyy', 'audio'],
-          [withAppData ? '- baz' : '-', 'video'],
-          ['- zzz', 'video']
-        ]);
-      });
-
-    });
-  });
-});
-
-describe('unifiedPlanAddOrRewriteTrackIds', () => {
-  [true, false].forEach(withAppData => {
-    context(`when the Unified Plan SDP ${withAppData ? 'has' : 'does not have'} MediaStreamTrack IDs in a=msid: lines`, () => {
-      it('should rewrite Track IDs with the IDs of MediaStreamTracks associated with RTCRtpTransceivers', () => {
-        const sdp = makeSdpWithTracks('unified', { audio: ['foo'], video: ['bar'] }, null, null, withAppData);
-        const midsToTrackIds = new Map([['mid_foo', 'baz'], ['mid_bar', 'zee']]);
-        const newSdp = unifiedPlanAddOrRewriteTrackIds(sdp, midsToTrackIds);
-        const sections = getMediaSections(newSdp);
-        midsToTrackIds.forEach((trackId, mid) => {
-          const section = sections.find(section => new RegExp(`^a=mid:${mid}$`, 'm').test(section));
-          assert.equal(section.match(/^a=msid:.+ (.+)$/m)[1], trackId);
-          assert.equal(section.match(/^a=ssrc:.+ msid:.+ (.+)$/m)[1], trackId);
-        });
-      });
->>>>>>> 6ecaa713
-    });
-  });
-});
-
 function itShouldHaveCodecOrder(sdpType, preferredAudioCodecs, preferredVideoCodecs, expectedAudioCodecIds, expectedVideoCodecIds) {
   const sdp = makeSdpWithTracks(sdpType, {
     audio: ['audio-1', 'audio-2'],
